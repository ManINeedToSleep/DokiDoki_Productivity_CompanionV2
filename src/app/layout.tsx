import type { Metadata } from "next";
import { Geist, Geist_Mono } from "next/font/google";
import "./globals.css";
import RouteRestorer from "@/components/Common/Auth/RouteRestorer";
<<<<<<< HEAD
import { AudioProvider } from "@/lib/contexts/AudioContext";
=======
import { NotificationProvider } from "@/components/Common/Notifications";
>>>>>>> 80277761

const geistSans = Geist({
  variable: "--font-geist-sans",
  subsets: ["latin"],
});

const geistMono = Geist_Mono({
  variable: "--font-geist-mono",
  subsets: ["latin"],
});

export const metadata: Metadata = {
  title: "Doki Doki Productivity Club",
  description: "A productivity club for the Doki Doki community",
};

export default function RootLayout({
  children,
}: Readonly<{
  children: React.ReactNode;
}>) {
  return (
    <html lang="en">
      <body
        className={`${geistSans.variable} ${geistMono.variable} antialiased`}
      >
<<<<<<< HEAD
        <AudioProvider>
          <RouteRestorer />
          {children}
        </AudioProvider>
=======
        <NotificationProvider>
          <RouteRestorer />
          {children}
        </NotificationProvider>
>>>>>>> 80277761
      </body>
    </html>
  );
}<|MERGE_RESOLUTION|>--- conflicted
+++ resolved
@@ -2,11 +2,8 @@
 import { Geist, Geist_Mono } from "next/font/google";
 import "./globals.css";
 import RouteRestorer from "@/components/Common/Auth/RouteRestorer";
-<<<<<<< HEAD
 import { AudioProvider } from "@/lib/contexts/AudioContext";
-=======
 import { NotificationProvider } from "@/components/Common/Notifications";
->>>>>>> 80277761
 
 const geistSans = Geist({
   variable: "--font-geist-sans",
@@ -33,17 +30,12 @@
       <body
         className={`${geistSans.variable} ${geistMono.variable} antialiased`}
       >
-<<<<<<< HEAD
         <AudioProvider>
-          <RouteRestorer />
-          {children}
-        </AudioProvider>
-=======
         <NotificationProvider>
           <RouteRestorer />
           {children}
         </NotificationProvider>
->>>>>>> 80277761
+        </AudioProvider>
       </body>
     </html>
   );
