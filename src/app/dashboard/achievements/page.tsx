"use client";

import { useState, useEffect } from 'react';
import { useRouter } from 'next/navigation';
import { useAuthStore } from '@/lib/stores/authStore';
import { getUserDocument } from '@/lib/firebase/user';
import { UserDocument } from '@/lib/firebase/user';
import Navbar from '@/components/Common/Navbar/Navbar';
import { motion } from 'framer-motion';
import { Achievement } from '@/lib/firebase/achievements';
<<<<<<< HEAD
import { useAchievementsStore } from '@/lib/stores/achievementsStore';
=======
import { FaMedal, FaLock, FaGift } from 'react-icons/fa';
import { useAchievementsStore, useSyncAchievementsData } from '@/lib/stores/achievementsStore';
>>>>>>> 7be56da5
import PolkaDotBackground from '@/components/Common/BackgroundCustom/PolkadotBackground';
import { getCharacterDotColor, getCharacterColors } from '@/components/Common/CharacterColor/CharacterColor';
import { ACHIEVEMENTS } from '@/lib/firebase/achievements';
import { 
  DisplayAchievement,
  AchievementStats, 
  AchievementFilter, 
  AchievementGrid,
  processAchievements,
  calculateAchievementStats
} from '@/components/Achievements';

export default function AchievementsPage() {
  const { user, isLoading } = useAuthStore();
  const router = useRouter();
  const [userData, setUserData] = useState<UserDocument | null>(null);
  const [isLoadingData, setIsLoadingData] = useState(true);
  const [displayAchievements, setDisplayAchievements] = useState<DisplayAchievement[]>([]);
  const [filter, setFilter] = useState<'all' | 'unlocked' | 'locked'>('all');
  const [typeFilter, setTypeFilter] = useState<'all' | 'focus' | 'streak' | 'companion' | 'goal' | 'hidden'>('all');
  const [isRefreshing, setIsRefreshing] = useState(false);
  
  // Get achievements store
  const { 
    achievements, 
    unlockedAchievements,
    syncWithFirebase,
    setAchievements,
    resetStore,
    checkAll
  } = useAchievementsStore();
  
<<<<<<< HEAD
  // Force refresh function to ensure all achievements are loaded
  const forceRefresh = async () => {
    if (!user) return;
    
    setIsRefreshing(true);
    try {
      // Force sync achievements with Firebase
      await syncWithFirebase(user.uid, true);
      
      // Refetch user data
      const updatedUserData = await getUserDocument(user.uid);
      setUserData(updatedUserData);
      
      // Show success message
      alert('Achievements refreshed successfully!');
    } catch (error) {
      console.error('Error refreshing achievements:', error);
      alert('Error refreshing achievements. Please try again.');
    } finally {
      setIsRefreshing(false);
    }
  };
=======
  // Log the current state of the achievements store
  console.log('Current achievements store state:', { 
    achievementsCount: achievements.length,
    unlockedCount: unlockedAchievements.length,
    achievements: achievements.map(a => ({ id: a.id, type: a.type, title: a.title }))
  });
  
  // Use the sync hook to automatically sync with Firebase
  useSyncAchievementsData();
>>>>>>> 7be56da5
  
  // Initialize achievements if they're not already loaded
  useEffect(() => {
    // Debug: Log all available achievement categories
    console.log('Available achievement categories:', Object.keys(ACHIEVEMENTS));
    
    // Debug: Log the raw ACHIEVEMENTS object
    console.log('Raw ACHIEVEMENTS object:', ACHIEVEMENTS);
    
    // Reset store to clear persistence if we only have some achievement types
    const achievementTypes = achievements.reduce<Record<string, number>>((acc, a) => {
      acc[a.type] = (acc[a.type] || 0) + 1;
      return acc;
    }, {});
    
    console.log('Achievement counts by type:', achievementTypes);
    
    // Check if we're missing achievement types or have too few achievements
    const hasAllTypes = 
      (achievementTypes['focus'] || 0) > 0 && 
      (achievementTypes['streak'] || 0) > 0 && 
      (achievementTypes['companion'] || 0) > 0 && 
      (achievementTypes['goal'] || 0) > 0 &&
      (achievementTypes['hidden'] || 0) > 0;
      
    if (achievements.length < 10 || !hasAllTypes) {
      // We're missing some achievement types, reset the store
      console.log('Missing achievement types, resetting store');
      resetStore();
      
      // Convert the ACHIEVEMENTS object to an array
      const achievementsArray: Achievement[] = [];
      
      // Properly extract ALL achievements from each category
      Object.entries(ACHIEVEMENTS).forEach(([category, achievementsInCategory]) => {
        console.log(`Processing category: ${category} with:`, 
          typeof achievementsInCategory === 'object' ? 
          Object.keys(achievementsInCategory || {}).length + ' items' : 
          achievementsInCategory);
          
        if (typeof achievementsInCategory === 'object' && achievementsInCategory !== null) {
          Object.values(achievementsInCategory).forEach(achievement => {
            if (achievement && typeof achievement === 'object' && 'id' in achievement && 'type' in achievement) {
              achievementsArray.push(achievement as Achievement);
            }
          });
        }
      });
      
      console.log('All achievements loaded:', achievementsArray.length);
      console.log('Achievement types distribution:', 
        achievementsArray.reduce((acc, a) => {
          acc[a.type] = (acc[a.type] || 0) + 1;
          return acc;
        }, {} as Record<string, number>)
      );
      
      if (achievementsArray.length > 0) {
        setAchievements(achievementsArray);
      } else {
        console.error('Failed to load achievements from ACHIEVEMENTS object');
      }
    }
  }, [achievements, resetStore, setAchievements]);
  
  useEffect(() => {
    if (!isLoading && !user) {
      router.push('/login');
    }
    
    if (user) {
      const fetchUserData = async () => {
        setIsLoadingData(true);
        try {
          const data = await getUserDocument(user.uid);
          setUserData(data);
          
          // Explicitly sync with Firebase
          syncWithFirebase(user.uid, true);
          
          // Check all achievements when user data is loaded
          if (data) {
            checkAll(user.uid, {
              totalFocusTime: data.focusStats?.totalFocusTime || 0,
              weekStreak: data.focusStats?.weekStreak || 0,
              longestStreak: data.focusStats?.longestStreak || 0,
              completedGoals: data.goals?.completedGoals || 0,
              totalSessions: data.focusStats?.totalSessions || 0,
              challengeGoalsCompleted: data.goals?.challengeGoalsCompleted || 0
            });
          }
        } catch (error) {
          console.error('Error fetching user data:', error);
        } finally {
          setIsLoadingData(false);
        }
      };
      
      fetchUserData();
    }
  }, [user, isLoading, router, checkAll, syncWithFirebase]);
  
  // Process achievements data
  useEffect(() => {
    if (achievements && unlockedAchievements) {
<<<<<<< HEAD
      const processed = processAchievements(
        achievements,
        unlockedAchievements,
        userData?.achievements
      );
=======
      console.log('Processing achievements:', achievements.length, 'items');
      console.log('Achievement types:', 
        achievements.reduce((acc, a) => {
          acc[a.type] = (acc[a.type] || 0) + 1;
          return acc;
        }, {} as Record<string, number>)
      );
      console.log('Unlocked achievements:', unlockedAchievements.length);
>>>>>>> 7be56da5
      
      try {
        const processed: DisplayAchievement[] = achievements.map(achievement => {
          const isUnlocked = unlockedAchievements.includes(achievement.id);
          const unlockedTimestamp = userData?.achievements?.find(a => a.id === achievement.id)?.unlockedAt;
          
          return {
            ...achievement,
            unlocked: isUnlocked,
            unlockedAt: unlockedTimestamp ? unlockedTimestamp.toDate() : null
          };
        });
        
        console.log('Processed achievements:', processed.length, 'items');
        console.log('Achievement types in processed data:', 
          processed.reduce((acc, a) => {
            acc[a.type] = (acc[a.type] || 0) + 1;
            return acc;
          }, {} as Record<string, number>)
        );
        
        setDisplayAchievements(processed);
      } catch (error) {
        console.error('Error processing achievements:', error);
      }
    }
  }, [achievements, unlockedAchievements, userData]);
  
  if (isLoading || isLoadingData) {
    return (
      <div className="min-h-screen flex items-center justify-center">
        <PolkaDotBackground />
        <div className="text-center">
          <div className="w-16 h-16 border-4 border-pink-300 border-t-pink-500 rounded-full animate-spin mx-auto mb-4"></div>
          <p className="text-gray-600 font-[Halogen]">Loading your achievements...</p>
        </div>
      </div>
    );
  }
  
  const selectedCompanion = userData?.settings?.selectedCompanion || 'sayori';
  const colors = getCharacterColors(selectedCompanion);
  const dotColor = getCharacterDotColor(selectedCompanion);
  
  // Filter achievements
  const filteredAchievements = displayAchievements.filter(achievement => {
    // Filter by unlock status
    if (filter === 'unlocked' && !achievement.unlocked) return false;
    if (filter === 'locked' && achievement.unlocked) return false;
    
    // Filter by type
    if (typeFilter !== 'all' && achievement.type !== typeFilter) return false;
    
    return true;
  });
  
  console.log('Filtered achievements:', filteredAchievements);
  console.log('Filter:', filter, 'Type filter:', typeFilter);
  
  // Calculate stats
<<<<<<< HEAD
  const stats = calculateAchievementStats(displayAchievements);
=======
  const totalAchievements = displayAchievements.length;
  const unlockedCount = displayAchievements.filter(a => a.unlocked).length;
  const completionPercentage = totalAchievements > 0 
    ? Math.round((unlockedCount / totalAchievements) * 100) 
    : 0;
    
  // Count achievements by type
  const achievementCounts = {
    focus: displayAchievements.filter(a => a.type === 'focus').length,
    streak: displayAchievements.filter(a => a.type === 'streak').length,
    companion: displayAchievements.filter(a => a.type === 'companion').length,
    goal: displayAchievements.filter(a => a.type === 'goal').length,
    hidden: displayAchievements.filter(a => a.type === 'hidden').length,
  };
  
  console.log('Achievement counts by type:', achievementCounts);
  
  const formatDate = (date?: Date) => {
    if (!date) return 'Not unlocked';
    
    return new Intl.DateTimeFormat('en-US', { 
      month: 'short', 
      day: 'numeric',
      year: 'numeric'
    }).format(date);
  };
>>>>>>> 7be56da5
  
  return (
    <div className="min-h-screen">
      <PolkaDotBackground dotColor={dotColor} />
      <Navbar />
      
      <main className="container mx-auto px-4 py-6">
        <div className="flex justify-between items-center mb-6">
          <motion.h1 
            className="text-2xl font-[Riffic] text-center md:text-left"
            initial={{ opacity: 0, y: -20 }}
            animate={{ opacity: 1, y: 0 }}
            style={{ color: colors.text }}
          >
            Your Achievements
          </motion.h1>
          
<<<<<<< HEAD
          <div className="flex gap-2">
            <motion.button
              className="text-xs flex items-center gap-1 px-3 py-1 rounded-full font-[Halogen] bg-white shadow-sm"
              style={{ color: colors.text }}
              whileHover={{ scale: 1.05 }}
              onClick={forceRefresh}
              disabled={isRefreshing}
=======
          <div className="mt-4">
            <div className="h-2 bg-gray-200 rounded-full overflow-hidden">
              <div 
                className="h-full rounded-full"
                style={{ 
                  width: `${completionPercentage}%`,
                  backgroundColor: colors.primary
                }}
              ></div>
            </div>
          </div>
        </motion.div>
        
        {/* Filters */}
        <div className="mb-6 flex flex-wrap gap-2">
          <div className="flex rounded-lg overflow-hidden border" style={{ borderColor: colors.primary }}>
            <button 
              className={`px-3 py-1 text-sm font-[Halogen] ${filter === 'all' ? 'text-white' : 'text-gray-700'}`}
              style={{ backgroundColor: filter === 'all' ? colors.primary : 'transparent' }}
              onClick={() => setFilter('all')}
            >
              All
            </button>
            <button 
              className={`px-3 py-1 text-sm font-[Halogen] ${filter === 'unlocked' ? 'text-white' : 'text-gray-700'}`}
              style={{ backgroundColor: filter === 'unlocked' ? colors.primary : 'transparent' }}
              onClick={() => setFilter('unlocked')}
            >
              Unlocked
            </button>
            <button 
              className={`px-3 py-1 text-sm font-[Halogen] ${filter === 'locked' ? 'text-white' : 'text-gray-700'}`}
              style={{ backgroundColor: filter === 'locked' ? colors.primary : 'transparent' }}
              onClick={() => setFilter('locked')}
            >
              Locked
            </button>
          </div>
          
          <div className="flex flex-wrap rounded-lg overflow-hidden border" style={{ borderColor: colors.primary }}>
            <button 
              className={`px-3 py-1 text-sm font-[Halogen] ${typeFilter === 'all' ? 'text-white' : 'text-gray-700'}`}
              style={{ backgroundColor: typeFilter === 'all' ? colors.primary : 'transparent' }}
              onClick={() => setTypeFilter('all')}
            >
              All Types
            </button>
            <button 
              className={`px-3 py-1 text-sm font-[Halogen] ${typeFilter === 'focus' ? 'text-white' : 'text-gray-700'}`}
              style={{ backgroundColor: typeFilter === 'focus' ? colors.primary : 'transparent' }}
              onClick={() => setTypeFilter('focus')}
            >
              Focus
            </button>
            <button 
              className={`px-3 py-1 text-sm font-[Halogen] ${typeFilter === 'streak' ? 'text-white' : 'text-gray-700'}`}
              style={{ backgroundColor: typeFilter === 'streak' ? colors.primary : 'transparent' }}
              onClick={() => setTypeFilter('streak')}
>>>>>>> 7be56da5
            >
              {isRefreshing ? 'Refreshing...' : '🔄 Refresh Achievements'}
            </motion.button>
            
            <motion.button
              className="text-xs flex items-center gap-1 px-3 py-1 rounded-full font-[Halogen] bg-white shadow-sm"
              style={{ color: colors.text }}
              whileHover={{ scale: 1.05 }}
              onClick={() => router.push('/dashboard/achievements/cleanup')}
            >
              🧹 Cleanup Duplicates
            </motion.button>
            
            <motion.button
              className="text-xs flex items-center gap-1 px-3 py-1 rounded-full font-[Halogen] bg-white shadow-sm"
              style={{ color: colors.text }}
              whileHover={{ scale: 1.05 }}
              onClick={() => router.push('/dashboard/achievements/debug')}
            >
<<<<<<< HEAD
              🔧 Debug
            </motion.button>
=======
              Goal
            </button>
            <button 
              className={`px-3 py-1 text-sm font-[Halogen] ${typeFilter === 'hidden' ? 'text-white' : 'text-gray-700'}`}
              style={{ backgroundColor: typeFilter === 'hidden' ? colors.primary : 'transparent' }}
              onClick={() => setTypeFilter('hidden')}
            >
              Hidden
            </button>
>>>>>>> 7be56da5
          </div>
        </div>
        
        {/* Stats Card */}
        <AchievementStats
          unlockedCount={stats.unlockedCount}
          lockedCount={stats.lockedCount}
          completionPercentage={stats.completionPercentage}
          colors={colors}
        />
        
        {/* Filters */}
        <AchievementFilter
          statusFilter={filter}
          typeFilter={typeFilter}
          onStatusFilterChange={setFilter}
          onTypeFilterChange={setTypeFilter}
          colors={colors}
        />
        
        {/* Achievements Grid */}
        <AchievementGrid
          achievements={filteredAchievements}
          colors={colors}
        />
      </main>
    </div>
  );
}<|MERGE_RESOLUTION|>--- conflicted
+++ resolved
@@ -8,12 +8,7 @@
 import Navbar from '@/components/Common/Navbar/Navbar';
 import { motion } from 'framer-motion';
 import { Achievement } from '@/lib/firebase/achievements';
-<<<<<<< HEAD
 import { useAchievementsStore } from '@/lib/stores/achievementsStore';
-=======
-import { FaMedal, FaLock, FaGift } from 'react-icons/fa';
-import { useAchievementsStore, useSyncAchievementsData } from '@/lib/stores/achievementsStore';
->>>>>>> 7be56da5
 import PolkaDotBackground from '@/components/Common/BackgroundCustom/PolkadotBackground';
 import { getCharacterDotColor, getCharacterColors } from '@/components/Common/CharacterColor/CharacterColor';
 import { ACHIEVEMENTS } from '@/lib/firebase/achievements';
@@ -46,7 +41,6 @@
     checkAll
   } = useAchievementsStore();
   
-<<<<<<< HEAD
   // Force refresh function to ensure all achievements are loaded
   const forceRefresh = async () => {
     if (!user) return;
@@ -69,17 +63,6 @@
       setIsRefreshing(false);
     }
   };
-=======
-  // Log the current state of the achievements store
-  console.log('Current achievements store state:', { 
-    achievementsCount: achievements.length,
-    unlockedCount: unlockedAchievements.length,
-    achievements: achievements.map(a => ({ id: a.id, type: a.type, title: a.title }))
-  });
-  
-  // Use the sync hook to automatically sync with Firebase
-  useSyncAchievementsData();
->>>>>>> 7be56da5
   
   // Initialize achievements if they're not already loaded
   useEffect(() => {
@@ -185,47 +168,13 @@
   // Process achievements data
   useEffect(() => {
     if (achievements && unlockedAchievements) {
-<<<<<<< HEAD
       const processed = processAchievements(
         achievements,
         unlockedAchievements,
         userData?.achievements
       );
-=======
-      console.log('Processing achievements:', achievements.length, 'items');
-      console.log('Achievement types:', 
-        achievements.reduce((acc, a) => {
-          acc[a.type] = (acc[a.type] || 0) + 1;
-          return acc;
-        }, {} as Record<string, number>)
-      );
-      console.log('Unlocked achievements:', unlockedAchievements.length);
->>>>>>> 7be56da5
-      
-      try {
-        const processed: DisplayAchievement[] = achievements.map(achievement => {
-          const isUnlocked = unlockedAchievements.includes(achievement.id);
-          const unlockedTimestamp = userData?.achievements?.find(a => a.id === achievement.id)?.unlockedAt;
-          
-          return {
-            ...achievement,
-            unlocked: isUnlocked,
-            unlockedAt: unlockedTimestamp ? unlockedTimestamp.toDate() : null
-          };
-        });
-        
-        console.log('Processed achievements:', processed.length, 'items');
-        console.log('Achievement types in processed data:', 
-          processed.reduce((acc, a) => {
-            acc[a.type] = (acc[a.type] || 0) + 1;
-            return acc;
-          }, {} as Record<string, number>)
-        );
-        
-        setDisplayAchievements(processed);
-      } catch (error) {
-        console.error('Error processing achievements:', error);
-      }
+      
+      setDisplayAchievements(processed);
     }
   }, [achievements, unlockedAchievements, userData]);
   
@@ -261,36 +210,7 @@
   console.log('Filter:', filter, 'Type filter:', typeFilter);
   
   // Calculate stats
-<<<<<<< HEAD
   const stats = calculateAchievementStats(displayAchievements);
-=======
-  const totalAchievements = displayAchievements.length;
-  const unlockedCount = displayAchievements.filter(a => a.unlocked).length;
-  const completionPercentage = totalAchievements > 0 
-    ? Math.round((unlockedCount / totalAchievements) * 100) 
-    : 0;
-    
-  // Count achievements by type
-  const achievementCounts = {
-    focus: displayAchievements.filter(a => a.type === 'focus').length,
-    streak: displayAchievements.filter(a => a.type === 'streak').length,
-    companion: displayAchievements.filter(a => a.type === 'companion').length,
-    goal: displayAchievements.filter(a => a.type === 'goal').length,
-    hidden: displayAchievements.filter(a => a.type === 'hidden').length,
-  };
-  
-  console.log('Achievement counts by type:', achievementCounts);
-  
-  const formatDate = (date?: Date) => {
-    if (!date) return 'Not unlocked';
-    
-    return new Intl.DateTimeFormat('en-US', { 
-      month: 'short', 
-      day: 'numeric',
-      year: 'numeric'
-    }).format(date);
-  };
->>>>>>> 7be56da5
   
   return (
     <div className="min-h-screen">
@@ -308,7 +228,6 @@
             Your Achievements
           </motion.h1>
           
-<<<<<<< HEAD
           <div className="flex gap-2">
             <motion.button
               className="text-xs flex items-center gap-1 px-3 py-1 rounded-full font-[Halogen] bg-white shadow-sm"
@@ -316,66 +235,6 @@
               whileHover={{ scale: 1.05 }}
               onClick={forceRefresh}
               disabled={isRefreshing}
-=======
-          <div className="mt-4">
-            <div className="h-2 bg-gray-200 rounded-full overflow-hidden">
-              <div 
-                className="h-full rounded-full"
-                style={{ 
-                  width: `${completionPercentage}%`,
-                  backgroundColor: colors.primary
-                }}
-              ></div>
-            </div>
-          </div>
-        </motion.div>
-        
-        {/* Filters */}
-        <div className="mb-6 flex flex-wrap gap-2">
-          <div className="flex rounded-lg overflow-hidden border" style={{ borderColor: colors.primary }}>
-            <button 
-              className={`px-3 py-1 text-sm font-[Halogen] ${filter === 'all' ? 'text-white' : 'text-gray-700'}`}
-              style={{ backgroundColor: filter === 'all' ? colors.primary : 'transparent' }}
-              onClick={() => setFilter('all')}
-            >
-              All
-            </button>
-            <button 
-              className={`px-3 py-1 text-sm font-[Halogen] ${filter === 'unlocked' ? 'text-white' : 'text-gray-700'}`}
-              style={{ backgroundColor: filter === 'unlocked' ? colors.primary : 'transparent' }}
-              onClick={() => setFilter('unlocked')}
-            >
-              Unlocked
-            </button>
-            <button 
-              className={`px-3 py-1 text-sm font-[Halogen] ${filter === 'locked' ? 'text-white' : 'text-gray-700'}`}
-              style={{ backgroundColor: filter === 'locked' ? colors.primary : 'transparent' }}
-              onClick={() => setFilter('locked')}
-            >
-              Locked
-            </button>
-          </div>
-          
-          <div className="flex flex-wrap rounded-lg overflow-hidden border" style={{ borderColor: colors.primary }}>
-            <button 
-              className={`px-3 py-1 text-sm font-[Halogen] ${typeFilter === 'all' ? 'text-white' : 'text-gray-700'}`}
-              style={{ backgroundColor: typeFilter === 'all' ? colors.primary : 'transparent' }}
-              onClick={() => setTypeFilter('all')}
-            >
-              All Types
-            </button>
-            <button 
-              className={`px-3 py-1 text-sm font-[Halogen] ${typeFilter === 'focus' ? 'text-white' : 'text-gray-700'}`}
-              style={{ backgroundColor: typeFilter === 'focus' ? colors.primary : 'transparent' }}
-              onClick={() => setTypeFilter('focus')}
-            >
-              Focus
-            </button>
-            <button 
-              className={`px-3 py-1 text-sm font-[Halogen] ${typeFilter === 'streak' ? 'text-white' : 'text-gray-700'}`}
-              style={{ backgroundColor: typeFilter === 'streak' ? colors.primary : 'transparent' }}
-              onClick={() => setTypeFilter('streak')}
->>>>>>> 7be56da5
             >
               {isRefreshing ? 'Refreshing...' : '🔄 Refresh Achievements'}
             </motion.button>
@@ -395,20 +254,8 @@
               whileHover={{ scale: 1.05 }}
               onClick={() => router.push('/dashboard/achievements/debug')}
             >
-<<<<<<< HEAD
               🔧 Debug
             </motion.button>
-=======
-              Goal
-            </button>
-            <button 
-              className={`px-3 py-1 text-sm font-[Halogen] ${typeFilter === 'hidden' ? 'text-white' : 'text-gray-700'}`}
-              style={{ backgroundColor: typeFilter === 'hidden' ? colors.primary : 'transparent' }}
-              onClick={() => setTypeFilter('hidden')}
-            >
-              Hidden
-            </button>
->>>>>>> 7be56da5
           </div>
         </div>
         
