"use client";

import { useState, useEffect, useCallback } from 'react';
import { useRouter } from 'next/navigation';
import { useAuthStore } from '@/lib/stores/authStore';
import { getUserDocument } from '@/lib/firebase/user';
import { UserDocument } from '@/lib/firebase/user';

import { motion } from 'framer-motion';
import { Goal, createGoal } from '@/lib/firebase/goals';
import Button from '@/components/Common/Button/Button';
import { useGoalsStore } from '@/lib/stores/goalsStore';
import { useAchievementsStore } from '@/lib/stores/achievementsStore';
import { Timestamp } from 'firebase/firestore';
import PolkaDotBackground from '@/components/Common/BackgroundCustom/PolkadotBackground';
import { ACHIEVEMENTS, Achievement } from '@/lib/firebase/achievements';
import { refreshGoals, assignRandomCompanionGoal, updateGoal as updateGoalFirebase, removeGoal as removeGoalFirebase } from '@/lib/firebase/goals';
import { getCharacterDotColor, getCharacterColors } from '@/components/Common/CharacterColor/CharacterColor';
import { GoalForm, GoalSection, isSystemGoal, isUserCreatedGoal, getTomorrowDateString } from '@/components/Goals';
import AchievementNotification from '@/components/Common/Notifications/AchievementNotification';
import GoalNotification from '@/components/Common/Notifications/GoalNotification';

export default function GoalsPage() {
  const { user, isLoading } = useAuthStore();
  const router = useRouter();
  const [userData, setUserData] = useState<UserDocument | null>(null);
  const [isLoadingData, setIsLoadingData] = useState(true);
  const [showAddForm, setShowAddForm] = useState(false);
  const [editingGoal, setEditingGoal] = useState<Goal | null>(null);
  
  // Get goals store
  const { 
    markComplete, 
<<<<<<< HEAD
    syncWithFirebase
=======
    syncWithFirebase,
    refreshAllGoals,
    addGoal
>>>>>>> a9d0b79a
  } = useGoalsStore();
  
  // Get achievements store
  const {
    achievements,
    setAchievements,
    syncWithFirebase: syncAchievements
  } = useAchievementsStore();
  
  // Add state for goal refreshing
  const [isRefreshing, setIsRefreshing] = useState(false);
  
  // Add state for goal notifications
  const [goalNotification, setGoalNotification] = useState<{
    type: 'daily' | 'weekly' | 'challenge' | 'custom';
    title: string;
  } | null>(null);
  
  // Add state for achievement notifications
  const [showAchievement, setShowAchievement] = useState<Achievement | null>(null);
  
  // First, add a state for the collapsible Completed Goals section
  const [completedGoalsCollapsed, setCompletedGoalsCollapsed] = useState(false);
  
  // Load goal achievements if not already loaded
  useEffect(() => {
    // If achievements aren't loaded yet, use the predefined ones
    if (!achievements || achievements.length === 0) {
      try {
        // Extract goal achievements from the ACHIEVEMENTS object
        const goalAchievements: Achievement[] = [];
        
        // Check if goals property exists and is an object
        if (ACHIEVEMENTS.goals && typeof ACHIEVEMENTS.goals === 'object') {
          // Convert each achievement to the Achievement type and add to array
          Object.values(ACHIEVEMENTS.goals).forEach(achievement => {
            if (achievement && typeof achievement === 'object' && 'id' in achievement) {
              goalAchievements.push(achievement as Achievement);
            }
          });
        }
        
        if (goalAchievements.length > 0) {
          console.log('Setting goal achievements:', goalAchievements);
          setAchievements(goalAchievements);
        } else {
          console.log('No goal achievements found in ACHIEVEMENTS');
        }
      } catch (error) {
        console.error('Error loading achievements:', error);
      }
    } else {
      console.log('Achievements already loaded:', achievements.length);
      console.log('Goal achievements:', achievements.filter(a => a.type === 'goal').length);
    }
  }, [achievements, setAchievements]);
  
  // Sync achievements with Firebase when user is available
  useEffect(() => {
    if (user) {
      syncAchievements(user.uid);
    }
  }, [user, syncAchievements]);
  
  // Wrap handleRefreshGoals in useCallback
  const handleRefreshGoals = useCallback(async () => {
    if (!user) return;
    
    try {
      setIsRefreshing(true);
      await refreshGoals(user.uid);
      const data = await getUserDocument(user.uid);
      setUserData(data);
    } catch (error) {
      console.error('Error refreshing goals:', error);
    } finally {
      setIsRefreshing(false);
    }
  }, [user, setUserData, setIsRefreshing]);
  
  // Move fetchUserData useCallback to the top level
  const fetchUserData = useCallback(async () => {
    if (!user) return;
    
    // Move setupDefaultGoals inside the useCallback
    const setupDefaultGoals = async (userId: string): Promise<boolean> => {
      try {
        console.log('Setting up default goals for user:', userId);
        // First refresh all goals to clear any expired ones
        await refreshAllGoals(userId);
        
        // Add a default "Get Started" goal
        await addGoal(userId, {
          title: "Complete Your First Focus Session",
          description: "Try the timer feature to complete a focus session",
          targetMinutes: 25,
          deadline: Timestamp.fromDate(new Date(Date.now() + 7 * 24 * 60 * 60 * 1000)), // 7 days from now
          type: 'custom'
        });
        
        console.log('Default goals created successfully');
        return true;
      } catch (error) {
        console.error('Error creating default goals:', error);
        return false;
      }
    };
    
    setIsLoadingData(true);
    try {
      const data = await getUserDocument(user.uid);
      setUserData(data);
<<<<<<< HEAD
=======
      
      // Check if user has goals and create default ones if needed
      const hasGoals = data?.goals?.list && data.goals.list.length > 0;
      
      if (!hasGoals) {
        console.log('No goals found for user, ensuring default goals...');
        const created = await setupDefaultGoals(user.uid);
        if (created) {
          console.log('Default goals created successfully');
          // Fetch updated user data after creating goals
          const updatedData = await getUserDocument(user.uid);
          setUserData(updatedData);
        }
      }
>>>>>>> a9d0b79a
    } catch (error) {
      console.error('Error fetching user data:', error);
    } finally {
      setIsLoadingData(false);
    }
<<<<<<< HEAD
  }, [user]);

  useEffect(() => {
    if (!user) {
      router.push('/auth');
      return;
    }
    
    // Call fetchUserData
    fetchUserData();
    
    // Sync goals with Firebase
    syncWithFirebase(user.uid);
    
    // Sync achievements with Firebase
    syncAchievements(user.uid);
  }, [user, router, syncWithFirebase, syncAchievements, fetchUserData]);
=======
  }, [user, refreshAllGoals, addGoal, setUserData]);
>>>>>>> a9d0b79a
  
  // Move useEffect to the top level
  useEffect(() => {
    // This will run on component mount
    if (user) {
      fetchUserData();
      // Sync goals with Firebase
      syncWithFirebase(user.uid);
      // Sync achievements with Firebase
      syncAchievements(user.uid);
    } else if (!isLoading) {
      router.push('/auth');
    }
  }, [user, isLoading, router, syncWithFirebase, syncAchievements, fetchUserData]);
  
  // Check for new goals on component mount
  useEffect(() => {
    if (user && userData) {
      const now = new Date();
      const lastUpdated = userData.goals?.lastUpdated?.toDate() || new Date(0);
      const hasExpiredGoals = userData.goals?.list?.some(goal => 
        !goal.completed && new Date(goal.deadline.toDate()) < now
      );
      
      // If goals haven't been updated today or there are expired goals, refresh them
      const isNewDay = lastUpdated.getDate() !== now.getDate() || 
                       lastUpdated.getMonth() !== now.getMonth() || 
                       lastUpdated.getFullYear() !== now.getFullYear();
      
      if (isNewDay || hasExpiredGoals) {
        handleRefreshGoals().then(() => {
          // Show notification about new goals
          setGoalNotification({
            type: 'daily',
            title: 'New goals have been assigned!'
          });
          
          // Clear notification after 5 seconds
          setTimeout(() => {
            setGoalNotification(null);
          }, 5000);
        });
      }
    }
  }, [user, userData, handleRefreshGoals]);
  
  // Update the handleRequestCompanionGoal function to show the correct notification
  const handleRequestCompanionGoal = async () => {
    if (!user) return;
    
    try {
      setIsRefreshing(true);
      const selectedCompanion = userData?.settings?.selectedCompanion || 'sayori';
      const result = await assignRandomCompanionGoal(user.uid, selectedCompanion);
      
      // Show notification about new companion goal
      setGoalNotification({
        type: 'challenge',
        title: `${selectedCompanion.charAt(0).toUpperCase() + selectedCompanion.slice(1)} assigned you a new challenge: ${result.title}`
      });
      
      // Clear notification after 5 seconds
      setTimeout(() => {
        setGoalNotification(null);
      }, 5000);
      
      // Fetch updated user data
      const data = await getUserDocument(user.uid);
      setUserData(data);
    } catch (error) {
      console.error('Error requesting companion goal:', error);
    } finally {
      setIsRefreshing(false);
    }
  };
  
  if (isLoading || isLoadingData) {
    return (
      <div className="min-h-screen flex items-center justify-center">
        <PolkaDotBackground />
        <div className="text-center">
          <div className="w-16 h-16 border-4 border-pink-300 border-t-pink-500 rounded-full animate-spin mx-auto mb-4"></div>
          <p className="text-gray-600 font-[Halogen]">Loading your goals...</p>
        </div>
      </div>
    );
  }
  
  const selectedCompanion = userData?.settings?.selectedCompanion || 'sayori';
  const colors = getCharacterColors(selectedCompanion);
  const dotColor = getCharacterDotColor(selectedCompanion);
  
  // Get active goals (not completed and not expired)
  const activeGoals = userData?.goals?.list?.filter(goal => 
    !goal.completed && new Date(goal.deadline.toDate()) > new Date()
  ) || [];
  
  // Get completed goals
  const completedGoals = userData?.goals?.list?.filter(goal => 
    goal.completed
  ) || [];
  
  // Get expired goals (not completed and expired)
  const expiredGoals = userData?.goals?.list?.filter(goal => 
    !goal.completed && new Date(goal.deadline.toDate()) <= new Date()
  ) || [];
  
  // Sort by deadline (closest first)
  activeGoals.sort((a, b) => 
    a.deadline.toDate().getTime() - b.deadline.toDate().getTime()
  );
  
  // Sort by completion date (most recent first)
  completedGoals.sort((a, b) => 
    b.deadline.toDate().getTime() - a.deadline.toDate().getTime()
  );
  
  // Update the handleAddGoal function to ensure goals appear immediately and handle errors properly
  const handleAddGoal = async (title: string, description: string, targetMinutes: number, deadline?: string) => {
    if (!user) return;
    
    // Validate deadline
    let deadlineDate;
    try {
      deadlineDate = new Date(deadline || getTomorrowDateString());
      
      if (isNaN(deadlineDate.getTime())) {
        throw new Error("Invalid deadline date");
      }
    } catch (dateError) {
      console.error("Error parsing deadline date:", dateError);
      throw new Error("Invalid deadline date format. Please select a valid date.");
    }
    
    // Ensure deadline is not in the past
    const today = new Date();
    today.setHours(0, 0, 0, 0);
    
    if (deadlineDate < today) {
      throw new Error("Deadline cannot be in the past. Please select a future date.");
    }
    
    const newGoal: Omit<Goal, 'id' | 'createdAt' | 'currentMinutes' | 'completed'> = {
      title,
      description,
      targetMinutes,
      deadline: Timestamp.fromDate(deadlineDate),
      type: 'custom',
    };
    
    // Use createGoal directly from firebase/goals
    await createGoal(user.uid, newGoal);
    
    // Wait a moment before fetching updated data
    setTimeout(async () => {
      try {
        // Fetch user data again to refresh the goals list
        await fetchUserData();
      } catch (error) {
        console.error("Error refreshing data after goal creation:", error);
      }
    }, 500);
    
    // Hide the form
    setShowAddForm(false);
  };
  
  const handleUpdateGoal = async (title: string, description: string, targetMinutes: number) => {
    if (!user || !editingGoal) return;
    
    const updates = {
      title,
      description,
      targetMinutes
    };
    
    // Update directly in Firebase
    await updateGoalFirebase(user.uid, editingGoal.id, updates);
    
    // Fetch user data again to refresh the goals list
    await fetchUserData();
    
    // Reset form
    setEditingGoal(null);
  };
  
  const handleEditClick = (goal: Goal) => {
    // Only allow editing user-created goals
    if (isSystemGoal(goal)) return;
    
    setEditingGoal(goal);
  };
  
  const handleDeleteGoal = async (goalId: string) => {
    if (!user) return;
    try {
      // Delete directly in Firebase
      await removeGoalFirebase(user.uid, goalId);
      
      // Fetch user data again to refresh the goals list
      await fetchUserData();
    } catch (error) {
      console.error("Error deleting goal:", error);
      alert("There was an error deleting your goal. Please try again.");
    }
  };
  
  const handleCompleteGoal = (goalId: string) => {
    if (!user) return;
    
    // Find the goal to display in notification
    const goal = userData?.goals?.list.find(g => g.id === goalId);
    if (goal) {
      // Show goal completion notification
      setGoalNotification({
        type: goal.type as 'daily' | 'weekly' | 'challenge' | 'custom',
        title: goal.title
      });
    }
    
    // Mark goal as complete in store
    markComplete(user.uid, goalId);
    
    // Check for achievements
    if (userData?.goals?.list) {
      const completedGoals = [...userData.goals.list.filter(g => g.completed), goal].filter(Boolean) as Goal[];
      const challengeGoals = completedGoals.filter(g => g.type === 'challenge');
      
      // Check if this completion unlocks any achievements
      const totalCompleted = completedGoals.length;
      
      // Check specific achievement thresholds
      if (totalCompleted === 1) {
        // First goal completed
        const firstGoalAchievement = achievements.find(a => a.id === 'your_first_goal');
        if (firstGoalAchievement) {
          setShowAchievement(firstGoalAchievement);
        }
      } else if (totalCompleted >= ACHIEVEMENTS.goals.achiever.requirement.value) {
        // Achiever (10 goals)
        const achieverAchievement = achievements.find(a => a.id === 'achiever');
        if (achieverAchievement && !achieverAchievement.unlockedAt) {
          setShowAchievement(achieverAchievement);
        }
      } else if (totalCompleted >= ACHIEVEMENTS.goals.overachiever.requirement.value) {
        // Overachiever (25 goals)
        const overachieverAchievement = achievements.find(a => a.id === 'overachiever');
        if (overachieverAchievement && !overachieverAchievement.unlockedAt) {
          setShowAchievement(overachieverAchievement);
        }
      }
      
      // Check for challenge goals
      if (goal?.type === 'challenge') {
        const challengeCount = challengeGoals.length;
        if (challengeCount >= ACHIEVEMENTS.goals.challenge_master.requirement.value) {
          const challengeMasterAchievement = achievements.find(a => a.id === 'challenge_master');
          if (challengeMasterAchievement && !challengeMasterAchievement.unlockedAt) {
            setShowAchievement(challengeMasterAchievement);
          }
        }
      }
    }
  };
  
  return (
    <div className="min-h-screen">
      <PolkaDotBackground dotColor={dotColor} />
      
      <main className="container mx-auto px-4 py-6 max-h-[calc(100vh-64px)] overflow-y-auto scrollbar-hide">
        <motion.h1 
          className="text-2xl font-[Riffic] mb-6 text-center"
          initial={{ opacity: 0, y: -20 }}
          animate={{ opacity: 1, y: 0 }}
          style={{ color: colors.text }}
        >
          Your Goals
        </motion.h1>
        
        {goalNotification && (
          <motion.div 
            className="mb-4 p-3 rounded-lg text-center"
            initial={{ opacity: 0, y: -10 }}
            animate={{ opacity: 1, y: 0 }}
            exit={{ opacity: 0, y: -10 }}
            style={{ 
              backgroundColor: colors.secondary,
              color: colors.text
            }}
          >
            <p className="font-[Halogen]">
              {goalNotification.type === 'daily' && '☀️ '}
              {goalNotification.type === 'weekly' && '📅 '}
              {goalNotification.type === 'challenge' && '🏆 '}
              {goalNotification.type === 'custom' && '🌟 '}
              {goalNotification.title}
            </p>
          </motion.div>
        )}
        
        <div className="mb-6 sticky top-0 z-10 bg-opacity-90 backdrop-blur-sm py-2">
          {!showAddForm && !editingGoal ? (
            <div className="flex flex-wrap gap-2">
              <Button
                label="Add New Goal"
                onClick={() => setShowAddForm(true)}
                companionId={selectedCompanion}
                className="flex items-center gap-2"
              />
              
              <Button
                label={isRefreshing ? 'Refreshing...' : 'Refresh Goals'}
                onClick={handleRefreshGoals}
                companionId={selectedCompanion}
                className="flex items-center gap-2 bg-opacity-80"
                disabled={isRefreshing}
              />
            </div>
          ) : null}
          
          {showAddForm && (
            <GoalForm
              onSubmit={handleAddGoal}
              onCancel={() => setShowAddForm(false)}
              companionId={selectedCompanion}
              colors={colors}
            />
          )}
          
          {editingGoal && (
            <GoalForm
              onSubmit={handleUpdateGoal}
              onCancel={() => setEditingGoal(null)}
              companionId={selectedCompanion}
              colors={colors}
              editingGoal={editingGoal}
              isEdit={true}
            />
          )}
        </div>
        
        {/* Daily Goals Section */}
        <GoalSection
          title="Daily Goals"
          goals={activeGoals.filter(goal => goal.type === 'daily')}
          emptyMessage="No active daily goals. Add a new daily goal to get started!"
          colors={colors}
          onComplete={handleCompleteGoal}
          onEdit={handleEditClick}
          onDelete={handleDeleteGoal}
        />
        
        {/* Weekly Goals Section */}
        <GoalSection
          title="Weekly Goals"
          goals={activeGoals.filter(goal => goal.type === 'weekly')}
          emptyMessage="No active weekly goals. Add a new weekly goal to get started!"
          colors={colors}
          onComplete={handleCompleteGoal}
          onEdit={handleEditClick}
          onDelete={handleDeleteGoal}
        />
        
        {/* Challenge Goals Section */}
        <GoalSection
          title="Challenge Goals"
          goals={activeGoals.filter(goal => goal.type === 'challenge' && !goal.companionId && !isUserCreatedGoal(goal))}
          emptyMessage="No active challenge goals. System will assign challenging goals to push your limits!"
          colors={colors}
          onComplete={handleCompleteGoal}
        />
        
        {/* Custom Goals Section */}
        <GoalSection
          title="Your Custom Goals"
          goals={activeGoals.filter(goal => isUserCreatedGoal(goal))}
          emptyMessage='No custom goals yet. Click "Add New Goal" to create your own personalized goals!'
          colors={colors}
          onComplete={handleCompleteGoal}
          onEdit={handleEditClick}
          onDelete={handleDeleteGoal}
        />
        
        {/* Companion Goals Section */}
        <div className="mb-8">
          <div className="flex justify-between items-center mb-4">
            <h2 className="text-xl font-[Riffic]" style={{ color: colors.heading }}>
              {selectedCompanion.charAt(0).toUpperCase() + selectedCompanion.slice(1)}&apos;s Goals for You
            </h2>
            
            <Button
              label={isRefreshing ? 'Requesting...' : 'Request Goal'}
              onClick={handleRequestCompanionGoal}
              companionId={selectedCompanion}
              className="text-sm"
              disabled={isRefreshing}
            />
          </div>
          
          <GoalSection
            title=""
            goals={activeGoals.filter(goal => goal.companionId === selectedCompanion && goal.type === 'challenge')}
            emptyMessage="No active companion goals. Your companion will assign you special goals as you spend more time together!"
            colors={colors}
            onComplete={handleCompleteGoal}
            isCompanionSection={true}
            companionId={selectedCompanion}
          />
        </div>
        
        {/* Completed Goals */}
        {completedGoals.length > 0 && (
          <div className="mb-6">
            <div 
              className="flex justify-between items-center cursor-pointer mb-2" 
              onClick={() => setCompletedGoalsCollapsed(!completedGoalsCollapsed)}
            >
              <h3 
                className="text-lg font-[Riffic]"
                style={{ color: colors.heading }}
              >
                Completed Goals
              </h3>
              <div className="text-gray-500">
                {completedGoalsCollapsed ? '▼ Show' : '▲ Hide'} ({completedGoals.length})
              </div>
            </div>
            
            {!completedGoalsCollapsed && (
              <GoalSection
                title=""
                goals={completedGoals}
                emptyMessage="No completed goals yet."
                colors={colors}
                onComplete={() => {}}
              />
            )}
          </div>
        )}
        
        {/* Expired Goals */}
        {expiredGoals.length > 0 && (
          <GoalSection
            title="Expired Goals"
            goals={expiredGoals}
            emptyMessage="No expired goals."
            colors={colors}
            onComplete={() => {}}
            onDelete={handleDeleteGoal}
            isExpired={true}
          />
        )}
        
        {/* Show goal notification */}
        {goalNotification && (
          <GoalNotification
            goal={{
              id: '',
              title: goalNotification.title,
              description: '',
              targetMinutes: 0,
              currentMinutes: 0,
              deadline: Timestamp.now(),
              createdAt: Timestamp.now(),
              completed: true,
              type: goalNotification.type
            }}
            action="completed"
            companionId={userData?.settings?.selectedCompanion || 'sayori'}
            onClose={() => setGoalNotification(null)}
          />
        )}
        
        {/* Show achievement notification */}
        {showAchievement && (
          <AchievementNotification
            achievement={showAchievement}
            onClose={() => setShowAchievement(null)}
          />
        )}
      </main>
    </div>
  );
}<|MERGE_RESOLUTION|>--- conflicted
+++ resolved
@@ -31,13 +31,9 @@
   // Get goals store
   const { 
     markComplete, 
-<<<<<<< HEAD
-    syncWithFirebase
-=======
     syncWithFirebase,
     refreshAllGoals,
     addGoal
->>>>>>> a9d0b79a
   } = useGoalsStore();
   
   // Get achievements store
@@ -150,8 +146,6 @@
     try {
       const data = await getUserDocument(user.uid);
       setUserData(data);
-<<<<<<< HEAD
-=======
       
       // Check if user has goals and create default ones if needed
       const hasGoals = data?.goals?.list && data.goals.list.length > 0;
@@ -166,33 +160,12 @@
           setUserData(updatedData);
         }
       }
->>>>>>> a9d0b79a
     } catch (error) {
       console.error('Error fetching user data:', error);
     } finally {
       setIsLoadingData(false);
     }
-<<<<<<< HEAD
-  }, [user]);
-
-  useEffect(() => {
-    if (!user) {
-      router.push('/auth');
-      return;
-    }
-    
-    // Call fetchUserData
-    fetchUserData();
-    
-    // Sync goals with Firebase
-    syncWithFirebase(user.uid);
-    
-    // Sync achievements with Firebase
-    syncAchievements(user.uid);
-  }, [user, router, syncWithFirebase, syncAchievements, fetchUserData]);
-=======
   }, [user, refreshAllGoals, addGoal, setUserData]);
->>>>>>> a9d0b79a
   
   // Move useEffect to the top level
   useEffect(() => {
