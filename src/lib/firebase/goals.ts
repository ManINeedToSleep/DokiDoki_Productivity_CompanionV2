import { db, Timestamp } from '@/lib/firebase';
import { doc, updateDoc, arrayUnion, getDoc, increment } from 'firebase/firestore';
import { UserDocument } from '@/lib/firebase/user';
import { checkAllAchievements } from '@/lib/firebase/achievements';
import { CompanionId } from '@/lib/firebase/companion';
import { updateCompanionAfterGoalComplete } from '@/lib/firebase/companion';
import { getCompanionDialogue } from '@/lib/firebase/dialogue';

export interface Goal {
  id: string;
  title: string;
  description: string;
  targetMinutes: number;
  currentMinutes: number;
  deadline: Timestamp;
  createdAt: Timestamp;
  completed: boolean;
  type: 'daily' | 'weekly' | 'challenge' | 'custom';
  companionId?: CompanionId; // Track which companion assigned this goal
  reward?: {
    type: 'background' | 'achievement' | 'affinity';
    value: string | number;
  };
}

export const createGoal = async (
  uid: string,
  goal: Omit<Goal, 'id' | 'createdAt' | 'currentMinutes' | 'completed'>
): Promise<void> => {
  const userRef = doc(db, 'users', uid);
  const newGoal: Goal = {
    ...goal,
    id: `user_${Date.now()}`,
    createdAt: Timestamp.now(),
    currentMinutes: 0,
    completed: false,
  };

  await updateDoc(userRef, {
    'goals.list': arrayUnion(newGoal)
  });
};

/**
 * Create a goal assigned by a companion
 */
export const createCompanionGoal = async (
  uid: string,
  companionId: CompanionId,
  goal: Omit<Goal, 'id' | 'createdAt' | 'currentMinutes' | 'completed' | 'companionId'>
): Promise<string> => {
  const userRef = doc(db, 'users', uid);
  const newGoal: Goal = {
    ...goal,
    id: `goal_${companionId}_${Date.now()}`,
    createdAt: Timestamp.now(),
    currentMinutes: 0,
    completed: false,
    companionId: companionId
  };

  await updateDoc(userRef, {
    'goals.list': arrayUnion(newGoal)
  });

  // Return the goal ID so it can be referenced later
  return newGoal.id;
};

export const updateGoalProgress = async (
  uid: string,
  goalId: string,
  minutes: number
): Promise<void> => {
  console.log(`🎯 Updating goal progress for ${goalId} with +${minutes} minutes`);
  const userRef = doc(db, 'users', uid);
  const userDoc = await getDoc(userRef);
  
  if (!userDoc.exists()) return;

  const userData = userDoc.data() as UserDocument;
  const goalsList = userData.goals?.list || [];
  
  // Update only the specific goal's progress - INCREMENT minutes, don't set them
  const updatedGoals = goalsList.map(goal => {
    if (goal.id === goalId) {
      const newMinutes = goal.currentMinutes + minutes;
      console.log(`📊 Firebase: Updating goal progress for "${goal.title}": ${goal.currentMinutes} → ${newMinutes} minutes`);
      
      // Check if the goal is being completed with this update
      const nowCompleted = newMinutes >= goal.targetMinutes;
      
      return { 
        ...goal, 
        currentMinutes: newMinutes,
        completed: nowCompleted
      };
    }
    return goal;
  });

  await updateDoc(userRef, {
    'goals.list': updatedGoals
  });
  
  // Check if any goals were just completed with this update
  const justCompletedGoals = updatedGoals.filter(goal => 
    goal.currentMinutes >= goal.targetMinutes && 
    !goalsList.find(g => g.id === goal.id)?.completed
  );
  
  // If a goal was just completed, trigger the goal achievement check
  if (justCompletedGoals.length > 0) {
    console.log(`🏆 Goal(s) just completed, checking goal achievements...`);
    
    // Import and call the checkGoalAchievements function
    const { checkGoalAchievements } = await import('./achievements');
    
    // Get all completed goals for achievement check
    const allCompletedGoals = updatedGoals.filter(g => g.completed);
    const challengeGoals = updatedGoals.filter(g => g.type === 'challenge' && g.completed);
    
    // Check for goal-related achievements
    await checkGoalAchievements(uid, allCompletedGoals, challengeGoals);
  }
};

export const completeGoal = async (
  uid: string,
  goalId: string
): Promise<{message?: string}> => {
  const userRef = doc(db, 'users', uid);
  const userDoc = await getDoc(userRef);
  
  if (!userDoc.exists()) return {};

  const userData = userDoc.data() as UserDocument;
  const goal = userData.goals?.list.find(g => g.id === goalId);
  
  if (!goal) return {};

  let companionMessage: string | undefined;

  // Handle companion-specific logic if this was a companion goal
  if (goal.companionId) {
    // Update companion stats and affinity
    await updateCompanionAfterGoalComplete(uid, goal.companionId, true);
    
    // Get a special message from the companion
    const mood = userData.companions?.[goal.companionId]?.mood || 'happy';
    const affinity = userData.companions?.[goal.companionId]?.affinityLevel || 0;
    const consecutiveDays = userData.companions?.[goal.companionId]?.stats?.consecutiveDays || 0;
    
    companionMessage = getCompanionDialogue(
      goal.companionId,
      mood,
      affinity,
      consecutiveDays,
      { taskCompleted: true }
    );
  }

  if (goal?.reward) {
    // Handle rewards
    if (goal.reward.type === 'affinity' && goal.companionId) {
      // If a specific companion assigned this goal, give them the affinity
      const companionRef = doc(db, `users/${uid}/companions`, goal.companionId);
      await updateDoc(companionRef, {
        'affinityLevel': increment(goal.reward.value as number)
      });
    } else if (goal.reward.type === 'achievement') {
      await updateDoc(userRef, {
        'achievements': arrayUnion(goal.reward.value)
      });
    } else if (goal.reward.type === 'background') {
      await updateDoc(userRef, {
        'backgrounds': arrayUnion(goal.reward.value)
      });
    }
  }

  // Mark goal as completed
  const updatedGoals = userData.goals?.list.map(g => 
    g.id === goalId ? { ...g, completed: true } : g
  );

  await updateDoc(userRef, {
    'goals.list': updatedGoals
  });

  // Count challenge goals completed
  const challengeGoalsCompleted = (userData.goals?.list.filter(g => 
    g.completed && g.type === 'challenge'
  ).length || 0) + (goal.type === 'challenge' ? 1 : 0);

  // Check achievements after completing goal
  await checkAllAchievements(uid, {
    completedGoals: (userData.goals?.list.filter(g => g.completed).length || 0) + 1,
    totalFocusTime: userData.focusStats?.totalFocusTime || 0,
    weekStreak: userData.focusStats?.weekStreak || 0,
    longestStreak: userData.focusStats?.longestStreak || 0,
    totalSessions: userData.focusStats?.totalSessions || 0,
    challengeGoalsCompleted
  });

  return { message: companionMessage };
};

export const removeGoal = async (uid: string, goalId: string): Promise<void> => {
  const userRef = doc(db, 'users', uid);
  const userDoc = await getDoc(userRef);
  
  if (!userDoc.exists()) return;

  const userData = userDoc.data() as UserDocument;
  const updatedGoals = (userData.goals?.list || []).filter(goal => goal.id !== goalId);

  await updateDoc(userRef, {
    'goals.list': updatedGoals
  });
};

export const updateGoal = async (
  uid: string,
  goalId: string,
  updates: {
    title?: string;
    description?: string;
    targetMinutes?: number;
  }
): Promise<void> => {
  const userRef = doc(db, 'users', uid);
  const userDoc = await getDoc(userRef);
  
  if (!userDoc.exists()) return;

  const userData = userDoc.data() as UserDocument;
  const goalsList = userData.goals?.list || [];
  
  // Find and update the goal
  const updatedGoals = goalsList.map(goal => 
    goal.id === goalId 
      ? { ...goal, ...updates }
      : goal
  );

  await updateDoc(userRef, {
    'goals.list': updatedGoals
  });
};

// Add goal refresh function
export const refreshGoals = async (uid: string): Promise<void> => {
  const userRef = doc(db, 'users', uid);
  const userDoc = await getDoc(userRef);
  
  if (!userDoc.exists()) return;

  const userData = userDoc.data() as UserDocument;
  const now = Timestamp.now();
  const goalsList = userData.goals?.list || [];
  
  // Track if we need to assign new goals
  let needNewDailyGoal = true;
  let needNewWeeklyGoal = true;
  let needNewCompanionGoal = true;
  let needNewChallengeGoal = true;
  const companionId = userData.settings?.selectedCompanion || 'sayori';
  
<<<<<<< HEAD
  // Keep track of completed goals count before filtering
  const completedGoalsCount = goalsList.filter(goal => goal.completed).length;
=======
  // Count expired goals to calculate task completion rate accurately
  let expiredGoalsCount = 0;
>>>>>>> a9d0b79a
  
  // Filter out expired goals and reset daily/weekly goals
  const updatedGoals = goalsList.filter(goal => {
    // Keep completed goals
    if (goal.completed) return true;
    
    // Check if goal has expired
    if (goal.deadline.toDate() < now.toDate()) {
      console.log(`🎯 Firebase: Goal expired: "${goal.title}"`);
      expiredGoalsCount++;
      // Don't keep expired goals
      return false;
    }
    
    // Check goal type for generating new goals
    if (goal.type === 'daily') {
      needNewDailyGoal = false;
    } else if (goal.type === 'weekly') {
      needNewWeeklyGoal = false;
    } else if (goal.type === 'challenge') {
      if (goal.companionId) {
        needNewCompanionGoal = false;
      } else {
        needNewChallengeGoal = false;
      }
    }
    
    return true;
  });

  // Assign new daily goal if needed
  if (needNewDailyGoal) {
    const dailyGoals = COMPANION_GOALS[companionId].filter(g => g.type === 'daily');
    if (dailyGoals.length > 0) {
      const randomIndex = Math.floor(Math.random() * dailyGoals.length);
      const selectedGoal = dailyGoals[randomIndex];
      
      // Set deadline to end of today
      const today = new Date();
      today.setHours(23, 59, 59, 999);
      
      const newGoal: Goal = {
        ...selectedGoal,
        id: `daily_${Date.now()}`,
        createdAt: Timestamp.now(),
        currentMinutes: 0,
        completed: false,
        deadline: Timestamp.fromDate(today),
        companionId: companionId
      };
      
      updatedGoals.push(newGoal);
    }
  }
  
  // Assign new weekly goal if needed
  if (needNewWeeklyGoal) {
    const weeklyGoals = COMPANION_GOALS[companionId].filter(g => g.type === 'weekly');
    if (weeklyGoals.length > 0) {
      const randomIndex = Math.floor(Math.random() * weeklyGoals.length);
      const selectedGoal = weeklyGoals[randomIndex];
      
      // Set deadline to end of this week (Sunday)
      const endOfWeek = new Date();
      const daysUntilSunday = 7 - endOfWeek.getDay();
      endOfWeek.setDate(endOfWeek.getDate() + daysUntilSunday);
      endOfWeek.setHours(23, 59, 59, 999);
      
      const newGoal: Goal = {
        ...selectedGoal,
        id: `weekly_${Date.now()}`,
        createdAt: Timestamp.now(),
        currentMinutes: 0,
        completed: false,
        deadline: Timestamp.fromDate(endOfWeek),
        companionId: companionId
      };
      
      updatedGoals.push(newGoal);
    }
  }
  
  // Assign new regular challenge goal if needed
  if (needNewChallengeGoal) {
    // Get challenge goals from all companions to have more variety
    const allChallengeGoals: Array<Omit<Goal, 'id' | 'createdAt' | 'currentMinutes' | 'completed' | 'deadline' | 'companionId'>> = [];
    
    Object.values(COMPANION_GOALS).forEach(goals => {
      const challenges = goals.filter(g => g.type === 'challenge');
      allChallengeGoals.push(...challenges);
    });
    
    if (allChallengeGoals.length > 0) {
      const randomIndex = Math.floor(Math.random() * allChallengeGoals.length);
      const selectedGoal = allChallengeGoals[randomIndex];
      
      // Set deadline to 3 weeks from now for regular challenges
      const threeWeeks = new Date();
      threeWeeks.setDate(threeWeeks.getDate() + 21);
      
      const newGoal: Goal = {
        ...selectedGoal,
        id: `challenge_${Date.now()}`,
        createdAt: Timestamp.now(),
        currentMinutes: 0,
        completed: false,
        deadline: Timestamp.fromDate(threeWeeks),
        // No companionId for regular challenges
      };
      
      updatedGoals.push(newGoal);
    }
  }
  
  // Assign new companion challenge goal if needed
  if (needNewCompanionGoal) {
    const challengeGoals = COMPANION_GOALS[companionId].filter(g => g.type === 'challenge');
    if (challengeGoals.length > 0) {
      const randomIndex = Math.floor(Math.random() * challengeGoals.length);
      const selectedGoal = challengeGoals[randomIndex];
      
      // Set deadline to 2 weeks from now
      const twoWeeks = new Date();
      twoWeeks.setDate(twoWeeks.getDate() + 14);
      
      const newGoal: Goal = {
        ...selectedGoal,
        id: `challenge_${companionId}_${Date.now()}`,
        createdAt: Timestamp.now(),
        currentMinutes: 0,
        completed: false,
        deadline: Timestamp.fromDate(twoWeeks),
        companionId: companionId
      };
      
      updatedGoals.push(newGoal);
    }
  }

<<<<<<< HEAD
  // After refreshing goals, check if we should persist goal-related achievements
  // This ensures achievements like "Goal Setter" stay unlocked even if all completed goals are removed
  if (completedGoalsCount > 0) {
    // Create a minimal update to check goal achievements
    // This will trigger checkGoalAchievements which now has protection against achievement loss
    await checkAllAchievements(uid, {
      completedGoals: completedGoalsCount,
      totalFocusTime: userData.focusStats?.totalFocusTime || 0,
      weekStreak: userData.focusStats?.weekStreak || 0,
      longestStreak: userData.focusStats?.longestStreak || 0,
      totalSessions: userData.focusStats?.totalSessions || 0,
      challengeGoalsCompleted: goalsList.filter(g => g.completed && g.type === 'challenge').length || 0
    });
  }

=======
  // Calculate the task completion rate 
  // (number of completed goals divided by total completed + expired goals)
  const completedGoals = userData.goals?.completedGoals || 0;
  const failedGoals = expiredGoalsCount;
  const totalGoalsAttempted = completedGoals + failedGoals;
  const taskCompletionRate = totalGoalsAttempted > 0 
    ? Math.round((completedGoals / totalGoalsAttempted) * 100) 
    : 100; // Default to 100% if no attempts
  
  console.log(`🎯 Firebase: Task completion rate - Completed: ${completedGoals}, Failed: ${failedGoals}, Rate: ${taskCompletionRate}%`);
  
  // Update goals list and task completion rate
>>>>>>> a9d0b79a
  await updateDoc(userRef, {
    'goals.list': updatedGoals,
    'goals.lastUpdated': now,
    'focusStats.taskCompletionRate': taskCompletionRate
  });
};

/**
 * Get goals assigned by a specific companion
 */
export const getCompanionGoals = async (
  uid: string,
  companionId: CompanionId
): Promise<Goal[]> => {
  const userRef = doc(db, 'users', uid);
  const userDoc = await getDoc(userRef);
  
  if (!userDoc.exists()) return [];

  const userData = userDoc.data() as UserDocument;
  return (userData.goals?.list || []).filter(goal => goal.companionId === companionId);
};

/**
 * Assign a random goal from a companion
 */
export const assignRandomCompanionGoal = async (
  uid: string,
  companionId: CompanionId
): Promise<{goalId: string, title: string}> => {
  // Get companion's available goals
  const companionGoals = COMPANION_GOALS[companionId];
  
  // Filter to only get challenge goals or select a random goal and force it to be a challenge
  const challengeGoals = companionGoals.filter(goal => goal.type === 'challenge');
  const availableGoals = challengeGoals.length > 0 ? challengeGoals : companionGoals;
  
  // Select a random goal
  const randomIndex = Math.floor(Math.random() * availableGoals.length);
  const selectedGoal = availableGoals[randomIndex];
  
  // Set deadline to 2 weeks from now for companion challenges
  const deadline = new Date(Date.now() + 14 * 24 * 60 * 60 * 1000); // 14 days
  
  // Create the goal, ensuring it's a challenge type
  const goalId = await createCompanionGoal(uid, companionId, {
    ...selectedGoal,
    type: 'challenge', // Force it to be a challenge type
    deadline: Timestamp.fromDate(deadline)
  });
  
  return { goalId, title: selectedGoal.title };
};

// Predefined goals that companions can assign
export const COMPANION_GOALS: Record<CompanionId, Array<Omit<Goal, 'id' | 'createdAt' | 'currentMinutes' | 'completed' | 'deadline' | 'companionId'>>> = {
  sayori: [
    {
      title: "Morning Study Session",
      description: "Complete a 25-minute focus session before noon!",
      targetMinutes: 25,
      type: 'daily',
      reward: { type: 'affinity', value: 5 }
    },
    {
      title: "Positive Start",
      description: "Complete your first focus session within an hour of waking up",
      targetMinutes: 20,
      type: 'daily',
      reward: { type: 'affinity', value: 3 }
    },
    {
      title: "Friendship Study Circle",
      description: "Complete 3 focus sessions in one day - like studying with friends!",
      targetMinutes: 60,
      type: 'daily',
      reward: { type: 'achievement', value: 'study_circle' }
    },
    {
      title: "Breakfast Club Challenge",
      description: "Complete a full week of morning study sessions",
      targetMinutes: 120,
      type: 'weekly',
      reward: { type: 'background', value: 'sunrise_bg' }
    }
  ],
  natsuki: [
    {
      title: "Quick and Focused",
      description: "Complete 3 focus sessions in one day!",
      targetMinutes: 75,
      type: 'daily',
      reward: { type: 'affinity', value: 5 }
    },
    {
      title: "Baking Timer Challenge",
      description: "Complete a 25-minute session without any breaks - just like waiting for cupcakes to bake!",
      targetMinutes: 25,
      type: 'daily',
      reward: { type: 'affinity', value: 4 }
    },
    {
      title: "Manga Reading Marathon",
      description: "Complete a 2-hour study session with proper breaks",
      targetMinutes: 120,
      type: 'challenge',
      reward: { type: 'achievement', value: 'reading_marathon' }
    },
    {
      title: "Perfectionist's Challenge",
      description: "Complete 5 perfect focus sessions in a row without distractions",
      targetMinutes: 100,
      type: 'weekly',
      reward: { type: 'background', value: 'kitchen_bg' }
    }
  ],
  yuri: [
    {
      title: "Deep Focus Challenge",
      description: "Complete a 50-minute focus session without breaks",
      targetMinutes: 50,
      type: 'challenge',
      reward: { type: 'background', value: 'library_bg' }
    },
    {
      title: "Evening Reading",
      description: "Complete a focus session in the evening hours",
      targetMinutes: 40,
      type: 'daily',
      reward: { type: 'affinity', value: 5 }
    },
    {
      title: "Literary Analysis",
      description: "Complete a series of 3 long focus sessions in one day",
      targetMinutes: 120,
      type: 'daily',
      reward: { type: 'achievement', value: 'deep_thinker' }
    },
    {
      title: "Novel Completion",
      description: "Accumulate 5 hours of focus time in a week",
      targetMinutes: 300,
      type: 'weekly',
      reward: { type: 'background', value: 'bookstore_bg' }
    }
  ],
  monika: [
    {
      title: "Weekly Dedication",
      description: "Accumulate 3 hours of focus time this week",
      targetMinutes: 180,
      type: 'weekly',
      reward: { type: 'affinity', value: 10 }
    },
    {
      title: "Productivity Analysis",
      description: "Complete focus sessions at different times of day to analyze your productivity patterns",
      targetMinutes: 75,
      type: 'daily',
      reward: { type: 'affinity', value: 5 }
    },
    {
      title: "Perfect Week Challenge",
      description: "Complete at least one focus session every day for a week",
      targetMinutes: 175,
      type: 'weekly',
      reward: { type: 'achievement', value: 'perfect_attendance' }
    },
    {
      title: "Presidential Efficiency",
      description: "Complete 10 focused study sessions in a single week",
      targetMinutes: 250,
      type: 'weekly',
      reward: { type: 'background', value: 'classroom_bg' }
    }
  ]
};<|MERGE_RESOLUTION|>--- conflicted
+++ resolved
@@ -267,13 +267,8 @@
   let needNewChallengeGoal = true;
   const companionId = userData.settings?.selectedCompanion || 'sayori';
   
-<<<<<<< HEAD
-  // Keep track of completed goals count before filtering
-  const completedGoalsCount = goalsList.filter(goal => goal.completed).length;
-=======
   // Count expired goals to calculate task completion rate accurately
   let expiredGoalsCount = 0;
->>>>>>> a9d0b79a
   
   // Filter out expired goals and reset daily/weekly goals
   const updatedGoals = goalsList.filter(goal => {
@@ -413,23 +408,6 @@
     }
   }
 
-<<<<<<< HEAD
-  // After refreshing goals, check if we should persist goal-related achievements
-  // This ensures achievements like "Goal Setter" stay unlocked even if all completed goals are removed
-  if (completedGoalsCount > 0) {
-    // Create a minimal update to check goal achievements
-    // This will trigger checkGoalAchievements which now has protection against achievement loss
-    await checkAllAchievements(uid, {
-      completedGoals: completedGoalsCount,
-      totalFocusTime: userData.focusStats?.totalFocusTime || 0,
-      weekStreak: userData.focusStats?.weekStreak || 0,
-      longestStreak: userData.focusStats?.longestStreak || 0,
-      totalSessions: userData.focusStats?.totalSessions || 0,
-      challengeGoalsCompleted: goalsList.filter(g => g.completed && g.type === 'challenge').length || 0
-    });
-  }
-
-=======
   // Calculate the task completion rate 
   // (number of completed goals divided by total completed + expired goals)
   const completedGoals = userData.goals?.completedGoals || 0;
@@ -442,7 +420,6 @@
   console.log(`🎯 Firebase: Task completion rate - Completed: ${completedGoals}, Failed: ${failedGoals}, Rate: ${taskCompletionRate}%`);
   
   // Update goals list and task completion rate
->>>>>>> a9d0b79a
   await updateDoc(userRef, {
     'goals.list': updatedGoals,
     'goals.lastUpdated': now,
